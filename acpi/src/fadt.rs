--- conflicted
+++ resolved
@@ -3,11 +3,7 @@
     sdt::{ExtendedField, SdtHeader},
     AcpiError,
     AcpiTable,
-<<<<<<< HEAD
     AcpiTables,
-    GenericAddress,
-=======
->>>>>>> 4c18da86
 };
 use bit_field::BitField;
 use rsdp::handler::AcpiHandler;
